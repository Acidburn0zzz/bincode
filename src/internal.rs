--- conflicted
+++ resolved
@@ -96,13 +96,9 @@
             ErrorKind::SequenceMustHaveLength =>
                 write!(fmt, "bincode can only encode sequences and maps that have a knowable size ahead of time."),
             ErrorKind::SizeLimit =>
-<<<<<<< HEAD
-                write!(fmt, "SizeLimit"),
+                write!(fmt, "size limit was exceeded"),
             ErrorKind::DeserializeAnyNotSupported=>
                 write!(fmt, "bincode does not support the serde::Deserializer::deserialize_any method"),
-=======
-                write!(fmt, "size limit was exceeded"),
->>>>>>> 57bdcdaf
             ErrorKind::Custom(ref s) =>
                 s.fmt(fmt),
         }
