//! A collection of serialization and deserialization functions
//! that use the `serde` crate for the serializable and deserializable
//! implementation.

use std::io::{self, Write, Read};
use std::{error, fmt, result};
use std::str::Utf8Error;
use ::{CountSize, SizeLimit};
use byteorder::{ByteOrder};
use std::error::Error as StdError;

pub use super::de::{
    Deserializer,
};

pub use super::ser::{
    Serializer,
};

use super::ser::SizeChecker;

use serde_crate as serde;

/// The result of a serialization or deserialization operation.
pub type Result<T> = result::Result<T, Error>;

/// An error that can be produced during (de)serializing.
pub type Error = Box<ErrorKind>;

/// The kind of error that can be produced during a serialization or deserialization.
#[derive(Debug)]
pub enum ErrorKind {
    /// If the error stems from the reader/writer that is being used
    /// during (de)serialization, that error will be stored and returned here.
    Io(io::Error),
<<<<<<< HEAD
    /// Returned if the deserializer attempts to deserialize a string that is not valid utf8
    InvalidUtf8Encoding(Utf8Error),
    /// Returned if the deserializer attempts to deserialize a bool that was
    /// not encoded as either a 1 or a 0
    InvalidBoolEncoding(u8),
    /// Returned if the deserializer attempts to deserialize a char that is not in the correct format.
    InvalidCharEncoding,
    /// Returned if the deserializer attempts to deserialize the tag of an enum that is
    /// not in the expected ranges
    InvalidTagEncoding(usize),
=======
    /// If the bytes in the reader are not decodable because of an invalid
    /// encoding, this error will be returned.  This error is only possible
    /// if a stream is corrupted.  A stream produced from `encode` or `encode_into`
    /// should **never** produce an InvalidEncoding error.
    InvalidEncoding {
        #[allow(missing_docs)]
        desc: &'static str,
        #[allow(missing_docs)]
        detail: Option<String>
    },
    /// Serde has a deserialize_any method that lets the format hint to the
    /// object which route to take in deserializing.
    DeserializeAnyNotSupported,
>>>>>>> 8f750143
    /// If (de)serializing a message takes more than the provided size limit, this
    /// error is returned.
    SizeLimit,
    /// Bincode can not encode sequences of unknown length (like iterators).
    SequenceMustHaveLength,
    /// A custom error message from Serde.
    Custom(String)
}

impl StdError for ErrorKind {
    fn description(&self) -> &str {
        match *self {
            ErrorKind::Io(ref err) => error::Error::description(err),
            ErrorKind::InvalidUtf8Encoding(_) => "string is not valid utf8",
            ErrorKind::InvalidBoolEncoding(_) => "invalid u8 while decoding bool",
            ErrorKind::InvalidCharEncoding => "char is not valid",
            ErrorKind::InvalidTagEncoding(_) => "tag for enum is not valid",
            ErrorKind::SequenceMustHaveLength => "bincode can't encode infinite sequences",
            ErrorKind::DeserializeAnyNotSupported => "bincode doesn't support serde::Deserializer::deserialize_any",
            ErrorKind::SizeLimit => "the size limit for decoding has been reached",
            ErrorKind::Custom(ref msg) => msg,

        }
    }

    fn cause(&self) -> Option<&error::Error> {
        match *self {
            ErrorKind::Io(ref err) => Some(err),
            ErrorKind::InvalidUtf8Encoding(_) => None,
            ErrorKind::InvalidBoolEncoding(_) => None,
            ErrorKind::InvalidCharEncoding => None,
            ErrorKind::InvalidTagEncoding(_) => None,
            ErrorKind::SequenceMustHaveLength => None,
            ErrorKind::DeserializeAnyNotSupported => None,
            ErrorKind::SizeLimit => None,
            ErrorKind::Custom(_) => None,
        }
    }
}

impl From<io::Error> for Error {
    fn from(err: io::Error) -> Error {
        ErrorKind::Io(err).into()
    }
}

impl fmt::Display for ErrorKind {
    fn fmt(&self, fmt: &mut fmt::Formatter) -> fmt::Result {
        match *self {
            ErrorKind::Io(ref ioerr) =>
<<<<<<< HEAD
                write!(fmt, "Io: {}", ioerr),
            ErrorKind::InvalidUtf8Encoding(ref e) =>
                write!(fmt, "{}: {}", self.description(), e),
            ErrorKind::InvalidBoolEncoding(b) =>
                write!(fmt, "{}. Expected 0 or 1, found {}", self.description(), b),
            ErrorKind::InvalidCharEncoding =>
                write!(fmt, "{}", self.description()),
            ErrorKind::InvalidTagEncoding(tag) =>
                write!(fmt, "{}. Found {}", self.description(), tag),
=======
                write!(fmt, "io error: {}", ioerr),
            ErrorKind::InvalidEncoding{desc, detail: None}=>
                write!(fmt, "invalid encoding: {}", desc),
            ErrorKind::InvalidEncoding{desc, detail: Some(ref detail)}=>
                write!(fmt, "invalid encoding: {} ({})", desc, detail),
>>>>>>> 8f750143
            ErrorKind::SequenceMustHaveLength =>
                write!(fmt, "bincode can only encode sequences and maps that have a knowable size ahead of time."),
            ErrorKind::SizeLimit =>
                write!(fmt, "size limit was exceeded"),
            ErrorKind::DeserializeAnyNotSupported=>
                write!(fmt, "bincode does not support the serde::Deserializer::deserialize_any method"),
            ErrorKind::Custom(ref s) =>
                s.fmt(fmt),
        }
    }
}

impl serde::de::Error for Error {
    fn custom<T: fmt::Display>(desc: T) -> Error {
        ErrorKind::Custom(desc.to_string()).into()
    }
}

impl serde::ser::Error for Error {
    fn custom<T: fmt::Display>(msg: T) -> Self {
        ErrorKind::Custom(msg.to_string()).into()
    }
}

/// Serializes an object directly into a `Writer`.
///
/// If the serialization would take more bytes than allowed by `size_limit`, an error
/// is returned and *no bytes* will be written into the `Writer`.
///
/// If this returns an `Error` (other than SizeLimit), assume that the
/// writer is in an invalid state, as writing could bail out in the middle of
/// serializing.
pub fn serialize_into<W, T: ?Sized, S, E>(writer: W, value: &T, size_limit: S) -> Result<()>
    where W: Write, T: serde::Serialize, S: SizeLimit, E: ByteOrder
{
    if let Some(limit) = size_limit.limit() {
        try!(serialized_size_bounded(value, limit).ok_or(ErrorKind::SizeLimit));
    }

    let mut serializer = Serializer::<_, E>::new(writer);
    serde::Serialize::serialize(value, &mut serializer)
}

/// Serializes a serializable object into a `Vec` of bytes.
///
/// If the serialization would take more bytes than allowed by `size_limit`,
/// an error is returned.
pub fn serialize<T: ?Sized, S, E>(value: &T, size_limit: S) -> Result<Vec<u8>>
    where T: serde::Serialize, S: SizeLimit, E: ByteOrder
{
    let mut writer = match size_limit.limit() {
        Some(size_limit) => {
            let actual_size = try!(serialized_size_bounded(value, size_limit).ok_or(ErrorKind::SizeLimit));
            Vec::with_capacity(actual_size as usize)
        }
        None => {
            let size = serialized_size(value) as usize;
            Vec::with_capacity(size)
        }
    };

    try!(serialize_into::<_, _, _, E>(&mut writer, value, super::Infinite));
    Ok(writer)
}

impl SizeLimit for CountSize {
    fn add(&mut self, c: u64) -> Result<()> {
        self.total += c;
        if let Some(limit) = self.limit {
            if self.total > limit {
                return Err(Box::new(ErrorKind::SizeLimit))
            }
        }
        Ok(())
    }

    fn limit(&self) -> Option<u64> {
        unreachable!();
    }
}

/// Returns the size that an object would be if serialized using bincode.
///
/// This is used internally as part of the check for encode_into, but it can
/// be useful for preallocating buffers if thats your style.
pub fn serialized_size<T: ?Sized>(value: &T) -> u64
    where T: serde::Serialize
{
    let mut size_counter = SizeChecker {
        size_limit: CountSize { total: 0, limit: None }
    };

    value.serialize(&mut size_counter).ok();
    size_counter.size_limit.total
}

/// Given a maximum size limit, check how large an object would be if it
/// were to be serialized.
///
/// If it can be serialized in `max` or fewer bytes, that number will be returned
/// inside `Some`.  If it goes over bounds, then None is returned.
pub fn serialized_size_bounded<T: ?Sized>(value: &T, max: u64) -> Option<u64>
    where T: serde::Serialize
{
    let mut size_counter = SizeChecker {
        size_limit: CountSize { total: 0, limit: Some(max) }
    };

    match value.serialize(&mut size_counter) {
        Ok(_) => Some(size_counter.size_limit.total),
        Err(_) => None,
    }
}

/// Deserializes an object directly from a `Read`er.
///
/// If the provided `SizeLimit` is reached, the deserialization will bail immediately.
/// A SizeLimit can help prevent an attacker from flooding your server with
/// a neverending stream of values that runs your server out of memory.
///
/// If this returns an `Error`, assume that the buffer that you passed
/// in is in an invalid state, as the error could be returned during any point
/// in the reading.
pub fn deserialize_from<R, T, S, E>(reader: R, size_limit: S) -> Result<T>
    where R: Read, T: serde::de::DeserializeOwned, S: SizeLimit, E: ByteOrder
{
    let reader = ::de::read::IoReader::new(reader);
    let mut deserializer = Deserializer::<_, S, E>::new(reader, size_limit);
    serde::Deserialize::deserialize(&mut deserializer)
}

/// Deserializes a slice of bytes into an object.
///
/// This method does not have a size-limit because if you already have the bytes
/// in memory, then you don't gain anything by having a limiter.
pub fn deserialize<'a, T, E: ByteOrder>(bytes: &'a [u8]) -> Result<T>
    where T: serde::de::Deserialize<'a>,
{
    let reader = ::de::read::SliceReader::new(bytes);
    let mut deserializer = Deserializer::<_, _, E>::new(reader, super::Infinite);
    serde::Deserialize::deserialize(&mut deserializer)
}<|MERGE_RESOLUTION|>--- conflicted
+++ resolved
@@ -33,7 +33,6 @@
     /// If the error stems from the reader/writer that is being used
     /// during (de)serialization, that error will be stored and returned here.
     Io(io::Error),
-<<<<<<< HEAD
     /// Returned if the deserializer attempts to deserialize a string that is not valid utf8
     InvalidUtf8Encoding(Utf8Error),
     /// Returned if the deserializer attempts to deserialize a bool that was
@@ -44,21 +43,9 @@
     /// Returned if the deserializer attempts to deserialize the tag of an enum that is
     /// not in the expected ranges
     InvalidTagEncoding(usize),
-=======
-    /// If the bytes in the reader are not decodable because of an invalid
-    /// encoding, this error will be returned.  This error is only possible
-    /// if a stream is corrupted.  A stream produced from `encode` or `encode_into`
-    /// should **never** produce an InvalidEncoding error.
-    InvalidEncoding {
-        #[allow(missing_docs)]
-        desc: &'static str,
-        #[allow(missing_docs)]
-        detail: Option<String>
-    },
     /// Serde has a deserialize_any method that lets the format hint to the
     /// object which route to take in deserializing.
     DeserializeAnyNotSupported,
->>>>>>> 8f750143
     /// If (de)serializing a message takes more than the provided size limit, this
     /// error is returned.
     SizeLimit,
@@ -109,23 +96,15 @@
     fn fmt(&self, fmt: &mut fmt::Formatter) -> fmt::Result {
         match *self {
             ErrorKind::Io(ref ioerr) =>
-<<<<<<< HEAD
-                write!(fmt, "Io: {}", ioerr),
+                write!(fmt, "io error: {}", ioerr),
             ErrorKind::InvalidUtf8Encoding(ref e) =>
                 write!(fmt, "{}: {}", self.description(), e),
             ErrorKind::InvalidBoolEncoding(b) =>
-                write!(fmt, "{}. Expected 0 or 1, found {}", self.description(), b),
+                write!(fmt, "{}, expected 0 or 1, found {}", self.description(), b),
             ErrorKind::InvalidCharEncoding =>
                 write!(fmt, "{}", self.description()),
             ErrorKind::InvalidTagEncoding(tag) =>
-                write!(fmt, "{}. Found {}", self.description(), tag),
-=======
-                write!(fmt, "io error: {}", ioerr),
-            ErrorKind::InvalidEncoding{desc, detail: None}=>
-                write!(fmt, "invalid encoding: {}", desc),
-            ErrorKind::InvalidEncoding{desc, detail: Some(ref detail)}=>
-                write!(fmt, "invalid encoding: {} ({})", desc, detail),
->>>>>>> 8f750143
+                write!(fmt, "{}, found {}", self.description(), tag),
             ErrorKind::SequenceMustHaveLength =>
                 write!(fmt, "bincode can only encode sequences and maps that have a knowable size ahead of time."),
             ErrorKind::SizeLimit =>
